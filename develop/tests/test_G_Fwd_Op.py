--- conflicted
+++ resolved
@@ -3,73 +3,9 @@
 
 import numpy as np
 from itertools import product
-<<<<<<< HEAD
-from random import seed
+from sensray import PlanetModel, CoordinateConverter
+from GFwdOpClass import GFwdOp
 
-from sensray import PlanetModel
-=======
-from sensray import PlanetModel, CoordinateConverter
->>>>>>> f56b0776
-from GFwdOpClass import GFwdOp
-from GFwdOpClassLinOp import GFwdOp as GFwdOpLin
-from SphericalFunc import make_scalar_field
-
-<<<<<<< HEAD
-LOGGER = logging.getLogger(__name__)
-
-
-def make_point(
-    point_type: str = "Source",
-    min_lat: float = -90,
-    max_lat: float = 90,
-    min_lon: float = -180,
-    max_lon: float = 180,
-    min_depth: float = 0,
-    max_depth: float = 700,
-) -> Tuple[float, ...]:
-    """Generate a random source or receiver point.
-
-    Returns a (lat, lon, depth) tuple for sources and (lat, lon) for receivers.
-    """
-    if point_type == "Source":
-        lat = float(np.random.uniform(min_lat, max_lat))
-        lon = float(np.random.uniform(min_lon, max_lon))
-        depth = float(np.random.uniform(min_depth, max_depth))
-        return lat, lon, depth
-
-    if point_type == "Receiver":
-        lat = float(np.random.uniform(min_lat, max_lat))
-        lon = float(np.random.uniform(min_lon, max_lon))
-        return lat, lon
-
-    raise ValueError("point_type must be 'Source' or 'Receiver'")
-
-
-def point_vel(values: np.ndarray) -> float:
-    """Compute a toy velocity perturbation for a point (x, y, z).
-
-    Accepts a numpy array of shape (3,).
-    """
-    if values.shape[0] != 3:
-        raise ValueError(
-            "point_vel expects an array-like with three numeric values"
-        )
-
-    x, y, z = float(values[0]), float(values[1]), float(values[2])
-    return (x ** 2 + y ** 2 + z ** 2) ** 0.5 + 4.5 + 0.0003 * z
-
-
-def get_rays(
-    srp: Iterable[Tuple[Tuple[float, ...], Tuple[float, ...], List[str]]],
-    model: Any,
-) -> np.ndarray:
-    """Return an array of (source, receiver, ray) tuples.
-
-    One tuple per ray returned by taupy for each source/receiver pair.
-    """
-    srr_list: List[Tuple[object, object, object]] = []
-    for source, receiver, phases in srp:
-=======
 seed(0)
 
 # Load model and create mesh
@@ -111,9 +47,9 @@
         x, y, z = args
     else:
         raise ValueError("pointVel() expects either 3 values or a tuple/list of length 3")
-    
+
     #x, y, z = unpackVals(args)
-    
+
     return (x**2 + y**2 + z**2)**0.5 + 4.5 + 0.0003 * z
 
 
@@ -138,7 +74,6 @@
 def get_rays(srp):
     srr_lst = []
     for (source, receiver, phases) in srp:
->>>>>>> f56b0776
         rays = model.taupy_model.get_ray_paths_geo(
             source_depth_in_km=source[2],
             source_latitude_in_deg=source[0],
@@ -148,7 +83,6 @@
             phase_list=phases,
         )
         for ray in rays:
-<<<<<<< HEAD
             srr_list.append((source, receiver, ray))
 
     return np.array(srr_list, dtype=object)
@@ -182,44 +116,6 @@
     dv = np.array([point_vel(r) for r in points])
     mesh_obj.cell_data["dv"] = dv
     LOGGER.debug("dv array: %s", mesh_obj.cell_data["dv"])
-
-    # Generate source and receiver points and combinations
-    sources = [
-        make_point("Source", min_depth=150, max_depth=150)
-        for _ in range(2)
-    ]
-    receivers = [make_point("Receiver", max_depth=0) for _ in range(5)]
-    phases = ["P", "S", "ScS"]
-
-    # For G_FwdOp: build source-receiver-phase combinations
-    srp = [
-        pair + (phases,)
-        for pair in product(sources, receivers)
-    ]
-    srr = get_rays(srp, model)
-
-    # Cross-section showing background Vp
-    LOGGER.info("Background P-wave velocity:")
-    plane_normal = np.array([1.0, 0.0, 1.0])
-    plotter1 = model.mesh.plot_cross_section(
-        plane_normal=plane_normal, property_name="dv"
-    )
-    plotter1.camera.position = (8000, 6000, 10000)
-    plotter1.show()
-
-    LOGGER.info("Calculate travel time kernels and residuals...")
-    appl = GFwdOp(model, srr[:, 2])
-    travel_times = appl.__apply__(mesh_obj.cell_data["dv"])
-    print(travel_times)
-
-
-if __name__ == "__main__":
-    logging.basicConfig(level=logging.INFO)
-    main()
-=======
-            srr_lst.append((source, receiver, ray))
-    return np.array(srr_lst, dtype=object)
-
 
 # Generate source and receiver points and combinations
 # sources = [point("Source", minDepth=150, maxDepth=150) for _ in range(2)]
@@ -258,4 +154,3 @@
 appl = GFwdOpLin(model, srr[:,2])
 travel_times = appl.__apply__(model.mesh.mesh.cell_data["dv"])
 print(travel_times)
->>>>>>> f56b0776
